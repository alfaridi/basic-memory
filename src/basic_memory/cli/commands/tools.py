--- conflicted
+++ resolved
@@ -9,7 +9,6 @@
 from basic_memory.cli.app import app
 from basic_memory.mcp.tools import build_context as mcp_build_context
 from basic_memory.mcp.tools import get_entity as mcp_get_entity
-from basic_memory.mcp.tools import read_resource as mcp_read_resource
 from basic_memory.mcp.tools import read_note as mcp_read_note
 from basic_memory.mcp.tools import recent_activity as mcp_recent_activity
 from basic_memory.mcp.tools import search as mcp_search
@@ -151,20 +150,6 @@
     try:
         entity = asyncio.run(mcp_get_entity(identifier=identifier))
         rprint(entity.model_dump_json(indent=2))
-<<<<<<< HEAD
-    except Exception as e:  # pragma: no cover
-        if not isinstance(e, typer.Exit):
-            typer.echo(f"Error during get_entity: {e}", err=True)
-            raise typer.Exit(1)
-        raise
-
-@tool_app.command()
-def read_resource(identifier: str):
-    try:
-        entity = asyncio.run(read_resource(identifier=identifier))
-        rprint(entity.model_dump_json(indent=2))
-=======
->>>>>>> 37a01b80
     except Exception as e:  # pragma: no cover
         if not isinstance(e, typer.Exit):
             typer.echo(f"Error during get_entity: {e}", err=True)
