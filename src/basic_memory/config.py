--- conflicted
+++ resolved
@@ -35,11 +35,7 @@
         default=500, description="Milliseconds to wait after changes before syncing", gt=0
     )
 
-<<<<<<< HEAD
-    log_level: str = "DEBUG" 
-=======
     log_level: str = "DEBUG"
->>>>>>> 37a01b80
 
     model_config = SettingsConfigDict(
         env_prefix="BASIC_MEMORY_",
